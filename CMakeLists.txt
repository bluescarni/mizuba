# NOTE: C++23 recognised since 3.20.0.
cmake_minimum_required(VERSION 3.20.0)

if(${CMAKE_VERSION} VERSION_GREATER_EQUAL 3.31.0)
    # NOTE: adopt the new behaviour for this policy:
    # https://cmake.org/cmake/help/latest/policy/CMP0177.html
    cmake_policy(SET CMP0177 NEW)
endif()

# Set default build type to "Release".
# NOTE: this should be done before the project command since the latter can set
# CMAKE_BUILD_TYPE itself (it does so for nmake).
if(NOT CMAKE_BUILD_TYPE)
	set(CMAKE_BUILD_TYPE Release CACHE STRING
		"Choose the type of build, options are: None Debug Release RelWithDebInfo MinSizeRel."
	FORCE)
endif()

project(mizuba VERSION 0.0.6 LANGUAGES CXX C)

list(APPEND CMAKE_MODULE_PATH "${CMAKE_CURRENT_SOURCE_DIR}/cmake" "${CMAKE_CURRENT_SOURCE_DIR}/cmake/yacma")

message(STATUS "System name: ${CMAKE_SYSTEM_NAME}")
message(STATUS "mizuba version: ${mizuba_VERSION}")

option(MIZUBA_ENABLE_IPO "Enable IPO (requires compiler support)." OFF)
mark_as_advanced(MIZUBA_ENABLE_IPO)

# Run the YACMA compiler setup.
include(YACMACompilerLinkerSettings)

# Assemble the flags.
set(MIZUBA_CXX_FLAGS_DEBUG ${YACMA_CXX_FLAGS} ${YACMA_CXX_FLAGS_DEBUG})
set(MIZUBA_CXX_FLAGS_RELEASE ${YACMA_CXX_FLAGS})

if(YACMA_COMPILER_IS_MSVC)
    include(CheckCXXCompilerFlag)
    # Disable the idiotic minmax macros on MSVC (both cl and clang-cl).
    # Also, enable the bigobj flag and the WIN32_LEAN_AND_MEAN definitions:
    # https://stackoverflow.com/questions/11040133/what-does-defining-win32-lean-and-mean-exclude-exactly
    list(APPEND MIZUBA_CXX_FLAGS_DEBUG "-DNOMINMAX" "/bigobj" "-DWIN32_LEAN_AND_MEAN")
    list(APPEND MIZUBA_CXX_FLAGS_RELEASE "-DNOMINMAX" "/bigobj" "-DWIN32_LEAN_AND_MEAN")
    # Enable strict conformance mode, if supported.
    set(CMAKE_REQUIRED_QUIET TRUE)
    check_cxx_compiler_flag("/permissive-" _MIZUBA_MSVC_SUPPORTS_STRICT_CONFORMANCE)
    unset(CMAKE_REQUIRED_QUIET)
    if(_MIZUBA_MSVC_SUPPORTS_STRICT_CONFORMANCE)
        message(STATUS "The '/permissive-' flag is supported, enabling it.")
        list(APPEND MIZUBA_CXX_FLAGS_DEBUG "/permissive-")
        list(APPEND MIZUBA_CXX_FLAGS_RELEASE "/permissive-")
    endif()
    unset(_MIZUBA_MSVC_SUPPORTS_STRICT_CONFORMANCE)
    if(YACMA_COMPILER_IS_CLANGXX)
        # clang-cl emits various warnings from GMP/MPFR, let's just silence them.
        # NOTE: at one point in the recent past, MSVC added an options similar to GCC's isystem:
        # https://blogs.msdn.microsoft.com/vcblog/2017/12/13/broken-warnings-theory/
        # We probably just need to wait for this to be picked up by CMake/clang-cl. Let's
        # revisit the issue in the future.
        list(APPEND _MIZUBA_CLANG_CL_DISABLED_WARNINGS
            "-Wno-unused-variable"
            "-Wno-inconsistent-dllimport"
            "-Wno-unknown-pragmas"
            "-Wno-unused-parameter"
            "-Wno-sign-compare"
            "-Wno-deprecated-declarations"
            "-Wno-deprecated-dynamic-exception-spec"
            "-Wno-old-style-cast"
            "-Wno-sign-conversion"
            "-Wno-non-virtual-dtor"
            "-Wno-deprecated"
            "-Wno-shadow"
            "-Wno-shorten-64-to-32"
            "-Wno-reserved-id-macro"
            "-Wno-undef"
            "-Wno-c++98-compat-pedantic"
            "-Wno-documentation-unknown-command"
            "-Wno-zero-as-null-pointer-constant"
            "-Wno-language-extension-token"
            "-Wno-gnu-anonymous-struct"
            "-Wno-nested-anon-types"
            "-Wno-documentation"
            "-Wno-comma"
            "-Wno-nonportable-system-include-path"
            "-Wno-global-constructors"
            "-Wno-redundant-parens"
            "-Wno-exit-time-destructors"
            "-Wno-missing-noreturn"
            "-Wno-switch-enum"
            "-Wno-covered-switch-default"
            "-Wno-float-equal"
            "-Wno-double-promotion"
            "-Wno-microsoft-enum-value"
            "-Wno-missing-prototypes"
            "-Wno-implicit-fallthrough"
            "-Wno-format-nonliteral"
            "-Wno-cast-qual"
            "-Wno-disabled-macro-expansion"
            "-Wno-unused-private-field"
            "-Wno-unused-template"
            "-Wno-unused-macros"
            "-Wno-extra-semi-stmt"
            "-Wno-c++98-compat")
        list(APPEND MIZUBA_CXX_FLAGS_DEBUG ${_MIZUBA_CLANG_CL_DISABLED_WARNINGS})
        list(APPEND MIZUBA_CXX_FLAGS_RELEASE ${_MIZUBA_CLANG_CL_DISABLED_WARNINGS})
        unset(_MIZUBA_CLANG_CL_DISABLED_WARNINGS)
    else()
        # Problematic MSVC cl warnings.
        list(APPEND MIZUBA_CXX_FLAGS_DEBUG "/wd4459")
        list(APPEND MIZUBA_CXX_FLAGS_RELEASE "/wd4459")
    endif()
endif()
if(MINGW)
    # In MinGW some tests generate big object files.
    message(STATUS "Enabling the '-Wa,-mbig-obj' flag for MinGW.")
    list(APPEND MIZUBA_CXX_FLAGS_DEBUG "-Wa,-mbig-obj")
    list(APPEND MIZUBA_CXX_FLAGS_RELEASE "-Wa,-mbig-obj")
endif()

# Find the dependencies.

# heyoka.
find_package(heyoka 7.2.1 REQUIRED CONFIG)
message(STATUS "Found heyoka version ${heyoka_VERSION}")

# fmt.
find_package(fmt REQUIRED CONFIG)

# TBB.
find_package(TBB REQUIRED CONFIG)

# spdlog.
find_package(spdlog REQUIRED CONFIG)

# Boost.
# NOTE: need 1.69 for safe numerics.
find_package(Boost 1.69 COMPONENTS iostreams filesystem REQUIRED CONFIG)

# Python.
# Setup the list of Python components we need to locate.
set(_MIZUBA_PYTHON3_COMPONENTS Interpreter Development.Module)

# NOTE: strictly speaking, we should need only the Interpreter and Development.Module
# components to build mizuba. However, in certain setups (e.g., skbuild), it looks
# like if we specify only Development.Module CMake is unable to correctly locate
# the Python installation. Hence, as a workaround, if the following line fails
# and Python3 is *not* found, we try again, this time with the full Development
# component (rather than only Development.Module). This seems to work around the
# issue, for now at least.
find_package(Python3 QUIET COMPONENTS ${_MIZUBA_PYTHON3_COMPONENTS})

if(NOT Python3_FOUND)
    list(POP_BACK _MIZUBA_PYTHON3_COMPONENTS)
    list(APPEND _MIZUBA_PYTHON3_COMPONENTS Development)
endif()

find_package(Python3 QUIET REQUIRED COMPONENTS ${_MIZUBA_PYTHON3_COMPONENTS})

message(STATUS "Python3 interpreter: ${Python3_EXECUTABLE}")
message(STATUS "Python3 installation directory: ${Python3_SITEARCH}")
<<<<<<< HEAD
# NOTE: heyoka.py now requires at least 3.9. I think it makes sense
# (although not strictly required) to bump up the mizuba requirement
# as well.
=======
# NOTE: heyoka.py now requires at least 3.9
>>>>>>> 088730f8
if(${Python3_VERSION_MINOR} LESS 9)
    message(FATAL_ERROR "The minimum supported version of Python is 3.9, but version 3.${Python3_VERSION_MINOR} was found instead")
endif()

set(MIZUBA_INSTALL_PATH "" CACHE STRING "mizuba module installation path")
mark_as_advanced(MIZUBA_INSTALL_PATH)
unset(_MIZUBA_PYTHON3_COMPONENTS)

# pybind11.
find_package(pybind11 REQUIRED CONFIG)
if(${pybind11_VERSION} VERSION_LESS "2.10")
    message(FATAL_ERROR "pybind11 >= 2.10 is required, but version ${pybind11_VERSION} was found instead.")
endif()

# Add the module directory.
add_subdirectory(mizuba)<|MERGE_RESOLUTION|>--- conflicted
+++ resolved
@@ -157,13 +157,9 @@
 
 message(STATUS "Python3 interpreter: ${Python3_EXECUTABLE}")
 message(STATUS "Python3 installation directory: ${Python3_SITEARCH}")
-<<<<<<< HEAD
 # NOTE: heyoka.py now requires at least 3.9. I think it makes sense
 # (although not strictly required) to bump up the mizuba requirement
 # as well.
-=======
-# NOTE: heyoka.py now requires at least 3.9
->>>>>>> 088730f8
 if(${Python3_VERSION_MINOR} LESS 9)
     message(FATAL_ERROR "The minimum supported version of Python is 3.9, but version 3.${Python3_VERSION_MINOR} was found instead")
 endif()
