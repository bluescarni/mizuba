--- conflicted
+++ resolved
@@ -506,15 +506,6 @@
             // An offset at index i > 0 must be consistent with the previous offset and n_steps.
             const auto [prev_offset, prev_n_steps] = traj_offsets[i - 1u];
 
-<<<<<<< HEAD
-            // TODO check about this, more testing needed.
-            // if (!(offset > prev_offset)) [[unlikely]] {
-            //     throw std::invalid_argument(fmt::format(
-            //         "Invalid trajectory offsets vector passed to the constructor of a polyjectory: "
-            //         "the offset of the object at index {} is not greater than the offset of the previous object",
-            //         i));
-            // }
-=======
             // NOTE: the two offsets will be equal if the previous trajectory is empty, thus we check with '<'.
             if (offset < prev_offset) [[unlikely]] {
                 throw std::invalid_argument(
@@ -522,7 +513,6 @@
                                 "the offset of the object at index {} is less than the offset of the previous object",
                                 i));
             }
->>>>>>> 088730f8
 
             if (offset - prev_offset != safe_size_t(prev_n_steps) * 7u * op1) [[unlikely]] {
                 throw std::invalid_argument(fmt::format(
